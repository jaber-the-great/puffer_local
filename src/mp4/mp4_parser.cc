--- conflicted
+++ resolved
@@ -144,17 +144,10 @@
     box = make_shared<TkhdBox>(size, type);
   } else if (type == "trun") {
     box = make_shared<TrunBox>(size, type);
-  } else if (type == "tfhd") {
-    box = make_shared<TfhdBox>(size, type);
-<<<<<<< HEAD
-  } else if (type == "tkhd") {
-    box = make_shared<TkhdBox>(size, type);
   } else if (type == "mdhd") {
     box = make_shared<MdhdBox>(size, type);
-=======
   } else if (type == "tfdt") {
     box = make_shared<TfdtBox>(size, type);
->>>>>>> 2fcc558f
   } else {
     box = make_shared<Box>(size, type);
   }
